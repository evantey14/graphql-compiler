sudo: false
language: python
cache: pip
<<<<<<< HEAD
python:
  - "2.7"
  - "3.6"
=======
>>>>>>> 735d8a32
dist: xenial
services:
  - docker
install:
  - pip install --upgrade pip
  - pip install --upgrade setuptools pipenv
  - pipenv install --dev --deploy --system
  - pipenv install --system --skip-lock -e .
before_script:
  - docker-compose up -d
matrix:
  include:
  - name: "Lint and static analysis"
    python: "3.6"
    script:
      - pipenv run ./scripts/copyright_line_check.sh
      - pipenv run isort --check-only --verbose --recursive graphql_compiler/
      - pipenv run flake8 --config=setup.cfg graphql_compiler/
      - pipenv run pydocstyle graphql_compiler/
      - pipenv run pylint graphql_compiler/
      - pipenv run bandit -r graphql_compiler/
  - name: "Python 2.7 unit tests"
    python: "2.7"
    script:
      - pipenv run py.test --cov=graphql_compiler graphql_compiler/tests
  - name: "Python 3.6 unit tests"
    python: "3.6"
    script:
      - pipenv run py.test --cov=graphql_compiler graphql_compiler/tests
  - name: "Python 3.7 unit tests"
    python: "3.7"
    script:
      - pipenv run py.test --cov=graphql_compiler graphql_compiler/tests
after_success:
  - docker-compose down
  - coveralls<|MERGE_RESOLUTION|>--- conflicted
+++ resolved
@@ -1,12 +1,6 @@
 sudo: false
 language: python
 cache: pip
-<<<<<<< HEAD
-python:
-  - "2.7"
-  - "3.6"
-=======
->>>>>>> 735d8a32
 dist: xenial
 services:
   - docker
