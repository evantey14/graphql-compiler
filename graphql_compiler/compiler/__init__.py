# Copyright 2017-present Kensho Technologies, LLC.
from .common import (  # noqa
    CompilationResult,
    compile_graphql_to_gremlin,
    compile_graphql_to_match,
    compile_graphql_to_sql,
)
<<<<<<< HEAD
from .common import GREMLIN_LANGUAGE, MATCH_LANGUAGE, SQL_LANGUAGE # noqa
=======
from .common import GREMLIN_LANGUAGE, MATCH_LANGUAGE, SQL_LANGUAGE  # noqa
>>>>>>> 735d8a32
from .compiler_frontend import OutputMetadata  # noqa<|MERGE_RESOLUTION|>--- conflicted
+++ resolved
@@ -5,9 +5,5 @@
     compile_graphql_to_match,
     compile_graphql_to_sql,
 )
-<<<<<<< HEAD
-from .common import GREMLIN_LANGUAGE, MATCH_LANGUAGE, SQL_LANGUAGE # noqa
-=======
 from .common import GREMLIN_LANGUAGE, MATCH_LANGUAGE, SQL_LANGUAGE  # noqa
->>>>>>> 735d8a32
 from .compiler_frontend import OutputMetadata  # noqa